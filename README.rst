omf
***

.. image:: https://img.shields.io/pypi/v/mira-omf.svg
    :target: https://pypi.python.org/pypi/mira-omf
    :alt: Latest PyPI version

.. image:: https://readthedocs.org/projects/omf/badge/?version=stable
    :target: http://omf.readthedocs.io/en/stable/
    :alt: Documentation

.. image:: https://img.shields.io/badge/license-MIT-blue.svg
    :target: https://github.com/MiraGeoscience/omf/blob/main/LICENSE
    :alt: MIT license

.. image:: https://github.com/MiraGeoscience/omf/actions/workflows/pytest-windows.yml/badge.svg
    :target: https://github.com/MiraGeoscience/omf/actions/workflows/pytest-windows.yml
    :alt: pytest


<<<<<<< HEAD
Version: 3.0.1-alpha.4
=======
Version: 3.0.0
>>>>>>> 0b3ac0f1

API library for Open Mining Format, a new standard for mining data backed by
the `Global Mining Standards & Guidelines Group <https://gmggroup.org/>`_.

.. warning::
    **Pre-Release Notice**

    This is a Beta release of the Open Mining Format (OMF) and the associated
    Python API. The storage format and libraries might be changed in
    backward-incompatible ways and are not subject to any SLA or deprecation
    policy.

.. warning::
    **Alpha-Release Notice**

    This is a fork created by Mira Geoscience for interoperability with the
    geoh5 file format.

Why?
----

An open-source serialization format and API library to support data interchange
across the entire mining community.

Scope
-----

This library provides an abstracted object-based interface to the underlying
OMF serialization format, which enables rapid development of the interface while
allowing for future changes under the hood.

Goals
-----

- The goal of Open Mining Format is to standardize data formats across the
  mining community and promote collaboration
- The goal of the API library is to provide a well-documented, object-based
  interface for serializing OMF files

Alternatives
------------

OMF is intended to supplement the many alternative closed-source file formats
used in the mining community.

Connections
-----------

This library makes use of the `properties <https://github.com/seequent/properties>`_
open-source project, which is designed and publicly supported by
`Seequent <https://seequent.com>`_.

Connection to the geoh5 format makes use of `geoh5py <https://geoh5py.readthedocs.io/>`_
publicly supported by `Mira Geoscience <https://mirageoscience.com/>`_

Installation
------------

To install the repository, ensure that you have
`pip installed <https://pip.pypa.io/en/stable/installing/>`_ and run:

.. code:: bash

    pip install omf

Or from `github <https://github.com/GMSGDataExchange/omf>`_:

.. code:: bash

    git clone https://github.com/GMSGDataExchange/omf.git
    cd omf
    pip install -e .<|MERGE_RESOLUTION|>--- conflicted
+++ resolved
@@ -18,11 +18,7 @@
     :alt: pytest
 
 
-<<<<<<< HEAD
-Version: 3.0.1-alpha.4
-=======
-Version: 3.0.0
->>>>>>> 0b3ac0f1
+Version: 3.0.1
 
 API library for Open Mining Format, a new standard for mining data backed by
 the `Global Mining Standards & Guidelines Group <https://gmggroup.org/>`_.
