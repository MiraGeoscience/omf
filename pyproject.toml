[build-system]
requires = [
  "poetry-core>=1.8.0",
  "poetry-dynamic-versioning>=1.9.1,<2.0",
  # list dependencies to work with PIP_NO_DEPS=1
  "MarkupSafe>=2.0",
  "dunamai>=1.25,<2.0",
  "jinja2>=3.0,<4.0",
  "packaging>=24.0",
  "tomlkit>=0.13",
]
build-backend = "poetry_dynamic_versioning.backend"

[project]
name = "mira-omf"
requires-python = ">=3.10,<4.0"
description = "API Library for Open Mining Format"
license = "MIT"
license-files = [
    "LICENSE",
    "THIRD_PARTY_SOFTWARE.rst",
]
keywords = ["geology", "geophysics", "earth sciences"]
readme = "README.rst"
dynamic = ["version", "dependencies", "classifiers"]
authors = [
    { name = "Mira Geoscience", email = "support@mirageoscience.com" },
    { name = "Global Mining Guidelines Group", email = "info@gmggroup.org" }
]
maintainers = [{ name = "Dominique Fournier", email = "dominiquef@mirageoscience.com" }]

[project.urls]
repository = "https://github.com/MiraGeoscience/omf"
#documentation  = "https://mirageoscience-omf.readthedocs-hosted.com/"
homepage = "https://www.mirageoscience.com/mining-industry-software/python-integration/"

[project.scripts]
geoh5_to_omf = 'omf.scripts.geoh5_to_omf:main'
omf_to_geoh5 = 'omf.scripts.omf_to_geoh5:main'

[tool.poetry]
requires-poetry = '>=2.0,<3.0'

classifiers = [
    'Development Status :: 4 - Beta',
    'Programming Language :: Python',
    'Topic :: Scientific/Engineering',
    'Topic :: Scientific/Engineering :: Mathematics',
    'Topic :: Scientific/Engineering :: Physics',
    'Operating System :: Microsoft :: Windows',
    'Operating System :: POSIX',
    'Operating System :: Unix',
    'Operating System :: MacOS',
    'Natural Language :: English',
]

packages = [
    { include = "omf" },
]

include = [
    { path = "omf/_version.py", format = ["sdist", "wheel"] },
]
version = "0.0.0.dev0"

[tool.poetry.dependencies]
numpy = "~1.26.0"  # also in geoh5py
properties = "0.6.*"
pypng = "^0.20220715"
six = "^1.16"
vectormath = "0.2.*"

## dependencies from Git repositories
#------------------------------------
<<<<<<< HEAD
#geoh5py = {version = ">=0.12.0b1, <0.13.dev", allow-prereleases = true}
geoh5py = {git = "https://github.com/MiraGeoscience/geoh5py.git", rev = "develop"}
=======
geoh5py = {version = ">=0.12.0b5, <0.13.dev", allow-prereleases = true}
#geoh5py = {git = "https://github.com/MiraGeoscience/geoh5py.git", rev = "develop"}
>>>>>>> 1d678e1a
#geoh5py = {path = "../geoh5py", develop = true}

[tool.poetry.group.dev.dependencies]
Pygments = "*"
pylint = "*"
pytest = "*"
pytest-cov = "*"
sphinx = "^5.3"
pyyaml = '*'
packaging = '*'

[tool.poetry.requires-plugins]
poetry-dynamic-versioning = { version = ">=1.9.1,<2.0.0", extras = ["plugin"] }

[tool.poetry-dynamic-versioning]
bump = true
enable = true
fix-shallow-repository = true
strict = true
style = "pep440"
vcs = "git"

[tool.poetry-dynamic-versioning.substitution]
files = ["omf/_version.py", "recipe.yaml"]
patterns = [
    { value = '''(^__version__\s*(?::.*?)?=\s*['"])[^'"]*(['"])''', mode = "str" },
    { value = '''(^\s*version\s*(?::.*?)?:\s*['"])[^'"]*(['"])''', mode = "str" },
]

[tool.poetry-dynamic-versioning.files."omf/_version.py"]
persistent-substitution = true
initial-content = """
  # Version placeholder that will be replaced during substitution
  __version__ = "0.0.0"
"""

[tool.poetry-dynamic-versioning.files."recipe.yaml"]
persistent-substitution = true

[tool.ruff]
target-version = "py310"

exclude = [
    "docs/*",
    # skip source files from upstream repo
    "omf/fileio/fileio.py",
    "omf/fileio/utils.py",
    "omf/base.py",
    "omf/data.py",
    "omf/lineset.py",
    "omf/pointset.py",
    "omf/serializers.py",
    "omf/surface.py",
    "omf/texture.py",
    "omf/volume.py",
]

[tool.ruff.lint]
ignore = [
    "B028",  # no-explicit-stacklevel for warnings.warn()
    "E501",  # line-too-long - code is reformatted (do not care about comments and docstring)
    "F401",  # unsused-import - covered by pycln
    "RUF005",  # collection-literal-concatenation - wrong suggestion with numpy arrays
    "RUF012", # TODO
]

select = [
    "A",  # flake8-builtins
    "B",  # flake8-bugbear
    "B006",  # Do not use mutable data structures for argument defaults
    "B9",  # flake8-bugbear opiniated warnings
    "BLE",  # flake8-blind-except
    "C4",  # flake8-comprehensions
    "C9",  # mccabe
    "E",  # pycodestyle errors
    "F",  # pyflakes
    "I",  # isort
    "RUF",  # ruff rules
    "TID", # flake8-tidy-imports
    "UP",  # pyupgrade
    "W",  # pycodestyle warnings
]

[tool.ruff.lint.mccabe]
max-complexity = 18

[tool.ruff.lint.isort]
lines-after-imports = 2

[tool.ruff.format]
# default formatting is just fine

[tool.mypy]
warn_unused_configs = true
ignore_missing_imports = true
scripts_are_modules = true
show_error_context = true
show_column_numbers = true
check_untyped_defs = true

plugins = [
#    "numpy.typing.mypy_plugin"
]

[tool.pytest.ini_options]

[tool.coverage.run]
branch = true
source = ["mira_omf"]

[tool.coverage.report]
exclude_lines = [
    "raise NotImplementedError",
    "pass",
    "if TYPE_CHECKING",
    "pragma: no cover"
]

fail_under = 80

[tool.coverage.html]
skip_empty = true
skip_covered = true<|MERGE_RESOLUTION|>--- conflicted
+++ resolved
@@ -72,13 +72,8 @@
 
 ## dependencies from Git repositories
 #------------------------------------
-<<<<<<< HEAD
-#geoh5py = {version = ">=0.12.0b1, <0.13.dev", allow-prereleases = true}
+#geoh5py = {version = ">=0.12.0b5, <0.13.dev", allow-prereleases = true}
 geoh5py = {git = "https://github.com/MiraGeoscience/geoh5py.git", rev = "develop"}
-=======
-geoh5py = {version = ">=0.12.0b5, <0.13.dev", allow-prereleases = true}
-#geoh5py = {git = "https://github.com/MiraGeoscience/geoh5py.git", rev = "develop"}
->>>>>>> 1d678e1a
 #geoh5py = {path = "../geoh5py", develop = true}
 
 [tool.poetry.group.dev.dependencies]
