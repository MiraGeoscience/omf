[tool.poetry]
name = "mira-omf"
<<<<<<< HEAD
version = "3.4.0-alpha.1"
=======
version = "3.3.0-rc.1"
>>>>>>> 6174e845
description = "API Library for Open Mining Format"
license = "MIT"
authors = [
    "Mira Geoscience <support@mirageoscience.com>",
    "Global Mining Guidelines Group <info@gmggroup.org>",
]
maintainers = ["Dominique Fournier <dominiquef@mirageoscience.com>"]
repository = "https://github.com/MiraGeoscience/omf"
#documentation  = "https://mirageoscience-omf.readthedocs-hosted.com/"
homepage = "https://www.mirageoscience.com/mining-industry-software/python-integration/"

readme = "README.rst"
keywords = ["geology", "geophysics", "earth sciences"]
classifiers = [
    'Development Status :: 4 - Beta',
    'Programming Language :: Python',
    'Topic :: Scientific/Engineering',
    'Topic :: Scientific/Engineering :: Mathematics',
    'Topic :: Scientific/Engineering :: Physics',
    'Operating System :: Microsoft :: Windows',
    'Operating System :: POSIX',
    'Operating System :: Unix',
    'Operating System :: MacOS',
    'Natural Language :: English',
]

packages = [
    { include = "omf" },
]

include = [
    { path = "COPYING" },
    { path = "COPYING.LESSER" },
    { path = "LICENSE" },
    { path = "README.rst" },
    { path = "THIRD_PARTY_SOFTWARE.rst" },
    { path = "docs/**/THIRD_PARTY_SOFTWARE.rst" },
]

[tool.poetry.scripts]
geoh5_to_omf = 'omf.scripts.geoh5_to_omf:main'
omf_to_geoh5 = 'omf.scripts.omf_to_geoh5:main'

[tool.poetry.dependencies]
python = "^3.10"

numpy = "~1.26.0"  # also in geoh5py
properties = "0.6.*"
pypng = "^0.20220715"
six = "^1.16"
vectormath = "0.2.*"

## dependencies from Git repositories
#------------------------------------
<<<<<<< HEAD
#geoh5py = {version = "~0.11.0-alpha.1", allow-prereleases = true}
geoh5py = {git = "https://github.com/MiraGeoscience/geoh5py.git", rev = "develop"}
=======
geoh5py = {version = ">=0.10.0b1, <0.11.0a.dev", allow-prereleases = true}
#geoh5py = {git = "https://github.com/MiraGeoscience/geoh5py.git", rev = "release/0.10.0"}
>>>>>>> 6174e845
#geoh5py = {path = "../geoh5py", develop = true}

[tool.poetry.group.dev.dependencies]
Pygments = "*"
pylint = "*"
pytest = "*"
pytest-cov = "*"
sphinx = "^5.3"
pyyaml = '*'
jinja2 = '*'
packaging = '*'
tomli = "*"  # for tests only

[tool.ruff]
target-version = "py310"

exclude = [
    "docs/*",
    # skip source files from upstream repo
    "omf/fileio/fileio.py",
    "omf/fileio/utils.py",
    "omf/base.py",
    "omf/data.py",
    "omf/lineset.py",
    "omf/pointset.py",
    "omf/serializers.py",
    "omf/surface.py",
    "omf/texture.py",
    "omf/volume.py",
]

[tool.ruff.lint]
ignore = [
    "B028",  # no-explicit-stacklevel for warnings.warn()
    "E501",  # line-too-long - code is reformatted (do not care about comments and docstring)
    "F401",  # unsused-import - covered by pycln
    "RUF005",  # collection-literal-concatenation - wrong suggestion with numpy arrays
    "RUF012", # TODO
]
select = [
    "A",  # flake8-builtins
    "B",  # flake8-bugbear
    "B006",  # Do not use mutable data structures for argument defaults
    "B9",  # flake8-bugbear opiniated warnings
    "BLE",  # flake8-blind-except
    "C4",  # flake8-comprehensions
    "C9",  # mccabe
    "E",  # pycodestyle errors
    "F",  # pyflakes
    "I",  # isort
    "RUF",  # ruff rules
    "TID", # flake8-tidy-imports
    "UP",  # pyupgrade
    "W",  # pycodestyle warnings
]

[tool.ruff.lint.mccabe]
max-complexity = 18

[tool.ruff.lint.isort]
lines-after-imports = 2

[tool.ruff.format]
# default formatting is just fine

[tool.mypy]
warn_unused_configs = true
ignore_missing_imports = true
scripts_are_modules = true
show_error_context = true
show_column_numbers = true
check_untyped_defs = true

plugins = [
#    "numpy.typing.mypy_plugin"
]

[tool.pytest.ini_options]

[tool.coverage.run]
branch = true
source = ["mira_omf"]

[tool.coverage.report]
exclude_lines = [
    "raise NotImplementedError",
    "pass",
    "if TYPE_CHECKING",
    "pragma: no cover"
]

fail_under = 80

[tool.coverage.html]
skip_empty = true
skip_covered = true

[build-system]
requires = ["poetry-core>=1.0.0", "setuptools"]
build-backend = "poetry.core.masonry.api"<|MERGE_RESOLUTION|>--- conflicted
+++ resolved
@@ -1,10 +1,6 @@
 [tool.poetry]
 name = "mira-omf"
-<<<<<<< HEAD
 version = "3.4.0-alpha.1"
-=======
-version = "3.3.0-rc.1"
->>>>>>> 6174e845
 description = "API Library for Open Mining Format"
 license = "MIT"
 authors = [
@@ -59,13 +55,8 @@
 
 ## dependencies from Git repositories
 #------------------------------------
-<<<<<<< HEAD
 #geoh5py = {version = "~0.11.0-alpha.1", allow-prereleases = true}
 geoh5py = {git = "https://github.com/MiraGeoscience/geoh5py.git", rev = "develop"}
-=======
-geoh5py = {version = ">=0.10.0b1, <0.11.0a.dev", allow-prereleases = true}
-#geoh5py = {git = "https://github.com/MiraGeoscience/geoh5py.git", rev = "release/0.10.0"}
->>>>>>> 6174e845
 #geoh5py = {path = "../geoh5py", develop = true}
 
 [tool.poetry.group.dev.dependencies]
