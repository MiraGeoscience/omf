[tool.poetry]
name = "mira-omf"
<<<<<<< HEAD
version = "3.4.0-alpha.1"
=======
version = "3.3.0-alpha.1"
>>>>>>> c7a8c8f7
description = "API Library for Open Mining Format"
license = "MIT"
authors = [
    "Mira Geoscience <support@mirageoscience.com>",
    "Global Mining Guidelines Group <info@gmggroup.org>",
]
maintainers = ["Dominique Fournier <dominiquef@mirageoscience.com>"]
repository = "https://github.com/MiraGeoscience/omf"
#documentation  = "https://mirageoscience-omf.readthedocs-hosted.com/"
homepage = "https://www.mirageoscience.com/mining-industry-software/python-integration/"

readme = "README.rst"
keywords = ["geology", "geophysics", "earth sciences"]
classifiers = [
    'Development Status :: 4 - Beta',
    'Programming Language :: Python',
    'Topic :: Scientific/Engineering',
    'Topic :: Scientific/Engineering :: Mathematics',
    'Topic :: Scientific/Engineering :: Physics',
    'Operating System :: Microsoft :: Windows',
    'Operating System :: POSIX',
    'Operating System :: Unix',
    'Operating System :: MacOS',
    'Natural Language :: English',
]

packages = [
    { include = "omf" },
]

include = [
    { path = "COPYING", format = ["sdist", "wheel"] },
    { path = "COPYING.LESSER", format = ["sdist", "wheel"] },
    { path = "LICENSE", format = ["sdist", "wheel"] },
    { path = "README.rst", format = ["sdist", "wheel"] },
    { path = "THIRD_PARTY_SOFTWARE.rst", format = ["sdist", "wheel"] },
    { path = "docs/**/THIRD_PARTY_SOFTWARE.rst", format = ["sdist", "wheel"] },
]

[tool.poetry.scripts]
geoh5_to_omf = 'omf.scripts.geoh5_to_omf:main'
omf_to_geoh5 = 'omf.scripts.omf_to_geoh5:main'

[tool.poetry.dependencies]
python = "^3.10"

numpy = "~1.26.0"  # also in geoh5py
properties = "~0.6.0"
pypng = "^0.20220715"
six = "^1.16"
vectormath = "~0.2.0"

## dependencies from Git repositories
#------------------------------------
#geoh5py = {version = ">=0.9.1, <0.11", allow-prereleases = true}
geoh5py = {git = "https://github.com/MiraGeoscience/geoh5py.git", rev = "release/0.10.0"}
#geoh5py = {path = "../geoh5py", develop = true}

[tool.poetry.group.dev.dependencies]
Pygments = "*"
pylint = "*"
pytest = "*"
pytest-cov = "*"
sphinx = "^5.3"
tomli = "*"  # for tests only

[tool.ruff]
target-version = "py310"

exclude = [
    "docs/*",
    # skip source files from upstream repo
    "omf/fileio/fileio.py",
    "omf/fileio/utils.py",
    "omf/base.py",
    "omf/data.py",
    "omf/lineset.py",
    "omf/pointset.py",
    "omf/serializers.py",
    "omf/surface.py",
    "omf/texture.py",
    "omf/volume.py",
]

[tool.ruff.lint]
ignore = [
    "B028",  # no-explicit-stacklevel for warnings.warn()
    "E501",  # line-too-long - code is reformatted (do not care about comments and docstring)
    "F401",  # unsused-import - covered by pycln
    "RUF005",  # collection-literal-concatenation - wrong suggestion with numpy arrays
    "RUF012", # TODO
]
select = [
    "A",  # flake8-builtins
    "B",  # flake8-bugbear
    "B006",  # Do not use mutable data structures for argument defaults
    "B9",  # flake8-bugbear opiniated warnings
    "BLE",  # flake8-blind-except
    "C4",  # flake8-comprehensions
    "C9",  # mccabe
    "E",  # pycodestyle errors
    "F",  # pyflakes
    "I",  # isort
    "RUF",  # ruff rules
    "TID", # flake8-tidy-imports
    "UP",  # pyupgrade
    "W",  # pycodestyle warnings
]

[tool.ruff.lint.mccabe]
max-complexity = 18

[tool.ruff.lint.isort]
lines-after-imports = 2

[tool.ruff.format]
# default formatting is just fine

[tool.mypy]
warn_unused_configs = true
ignore_missing_imports = true
scripts_are_modules = true
show_error_context = true
show_column_numbers = true
check_untyped_defs = true

plugins = [
#    "numpy.typing.mypy_plugin"
]

[tool.pytest.ini_options]

[tool.coverage.run]
branch = true
source = ["mira_omf"]

[tool.coverage.report]
exclude_lines = [
    "raise NotImplementedError",
    "pass",
    "if TYPE_CHECKING",
    "pragma: no cover"
]

fail_under = 80

[tool.coverage.html]
skip_empty = true
skip_covered = true

[build-system]
requires = ["poetry-core>=1.0.0", "setuptools"]
build-backend = "poetry.core.masonry.api"<|MERGE_RESOLUTION|>--- conflicted
+++ resolved
@@ -1,10 +1,6 @@
 [tool.poetry]
 name = "mira-omf"
-<<<<<<< HEAD
 version = "3.4.0-alpha.1"
-=======
-version = "3.3.0-alpha.1"
->>>>>>> c7a8c8f7
 description = "API Library for Open Mining Format"
 license = "MIT"
 authors = [
