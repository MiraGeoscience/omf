# pylint: disable=too-many-lines

from __future__ import annotations

import inspect
import logging
from abc import ABC, abstractmethod
from contextlib import contextmanager
from pathlib import Path
from typing import Any

import numpy as np
from geoh5py.data import Data, FloatData, IntegerData, ReferencedData
from geoh5py.groups import RootGroup
from geoh5py.objects import BlockModel, Curve, Grid2D, ObjectBase, Points, Surface
from geoh5py.shared import FLOAT_NDV, INTEGER_NDV, Entity
from geoh5py.workspace import Workspace

from omf.base import Project, UidModel
from omf.data import (
    ColorArray,
    Int2Array,
    Legend,
    MappedData,
    ScalarArray,
    ScalarColormap,
    ScalarData,
    StringArray,
    Vector3Array,
)
from omf.lineset import LineSetElement, LineSetGeometry
from omf.pointset import PointSetElement, PointSetGeometry
from omf.surface import SurfaceElement, SurfaceGeometry, SurfaceGridGeometry
from omf.volume import VolumeElement, VolumeGridGeometry

_logger = logging.getLogger(__package__)


class OMFtoGeoh5NotImplemented(NotImplementedError):
    """Custom error message for attributes not implemented by geoh5."""

    def __init__(
        self,
        name: str,
    ):
        super().__init__(OMFtoGeoh5NotImplemented.message(name))

    @staticmethod
    def message(info):
        """Custom error message."""
        return f"Conversion from OMF to geoh5 not implemented: {info}"


class GeoH5Writer:  # pylint: disable=too-few-public-methods
    """
    OMF to geoh5 file converter.

    :param element: Input :obj:`omf.base.UidModel` element to be converted.
    :param file_name: Input file name with *.geoh5 extension.
    """

    def __init__(self, element: UidModel, file_name: str | Path):
        if not isinstance(file_name, (str, Path)):
            raise TypeError("Input 'file' must be of str or Path.")

        self.file = file_name
        self.entity = element
        self.element = element

    @property
    def entity(self):
        """Pointer to a converted :obj:`geoh5py.shared.entity.Entity`."""
        return self._entity

    @entity.setter
    def entity(self, element):
        converter = get_conversion_map(element, self.file)
        self._entity = converter.from_omf(element)

    def __call__(self):
        return self.entity.workspace


def get_conversion_map(
    element: UidModel | Entity, workspace: str | Path | Workspace, parent=None
):
    """
    Utility method to get the appropriate conversion class is it exists.

    :param element: Either an omf or geoh5 class.
    :param workspace: Path to a geoh5 or active :obj:`geoh5py.workspace.Workspace`.
    :param parent: Optional parent object used for conversion.

    :returns: A sub-class of BaseConversion for the provided element.
    """
    if type(element) not in _CONVERSION_MAP:
        raise OMFtoGeoh5NotImplemented(f"element of type {type(element)}.")

    # Special case for SurfaceElement describing Grid2D
    if isinstance(element, SurfaceElement) and isinstance(
        element.geometry, SurfaceGridGeometry
    ):
        return SurfaceGridConversion(element, workspace, parent=parent)

    return _CONVERSION_MAP[type(element)](element, workspace, parent=parent)


class GeoH5Reader:  # pylint: disable=too-few-public-methods
    """
    Geoh5 to omf class converter

    :param file_name: Input file name with *.geoh5 extension.
    """

    def __init__(self, file_name: str | Path):
        with Workspace(file_name, mode="r") as workspace:
            self.file = workspace
            converter = ProjectConversion(workspace.root, self.file)
            self.project = converter.from_geoh5(workspace.root)

    def __call__(self) -> Project:
        return self.project


class BaseConversion(ABC):
    """
    Base conversion between OMF and geoh5 format.

    :param element: Either an omf or geoh5 class.
    :param geoh5: Path to a geoh5 or active :obj:`geoh5py.workspace.Workspace`.
    :param parent: (Optional) Parental object
    """

    geoh5: str | Path | Workspace = None
    geoh5_type: type[Entity]
    omf_type: type[UidModel]
    _attribute_map: dict = {
        "uid": "uid",
        "name": "name",
    }
    _parent = None
    _mapping = None

    def __init__(self, element, geoh5: str | Path | Workspace, parent=None):
        if element is None:
            raise ValueError("Input 'element' cannot be None.")

        self.geoh5 = geoh5
        self._parent = parent

    @abstractmethod
    def from_omf(self, element, **kwargs) -> Entity | None:
        """Convert omf element to geoh5 entity."""

    @abstractmethod
    def from_geoh5(self, entity, **kwargs) -> UidModel | list | None:
        """Generate an omf element from geoh5 attributes."""

    @staticmethod
    def process_dependents(
        element: UidModel | Entity, parent: UidModel | Entity, workspace
    ) -> list:
        """
        Convert the children elements or entities.

        :param element: Either an omf or geoh5 class.
        :param parent: Parental omf or geoh5 class.
        :param workspace: Path to a geoh5 or active :obj:`geoh5py.workspace.Workspace`.

        :return: List of children UiDModel or Entity objects.
        """
        children = []
        children_list = []
        if isinstance(element, UidModel):
            method = "from_omf"
            if getattr(element, "data", None):
                children_list = element.data
            elif getattr(element, "elements", None):
                children_list = element.elements
            kwargs = {"parent": parent}

        else:
            method = "from_geoh5"
            children_list = getattr(element, "children", [])
            kwargs = {}

        for child in children_list:
            try:
                converter = get_conversion_map(child, workspace, parent=element)
                children += [getattr(converter, method)(child, **kwargs)]
            except OMFtoGeoh5NotImplemented as error:
                _logger.warning(str(error))
                continue

        return children

    def collect_attributes(self, element, workspace, **kwargs) -> dict:
        """
        Collect and convert attributes needed to construct an omf or geoh5 object.

        :param element: Either an omf or geoh5 class.
        :param workspace: Path to a geoh5 or active :obj:`geoh5py.workspace.Workspace`.
        :param kwargs: Input dictionary of attributes to be appended.

        :return: Updated arguments.
        """

        with fetch_h5_handle(workspace):
            for key, alias in self._attribute_map.items():
                if inspect.isclass(alias) and issubclass(alias, BaseConversion):
                    conversion = alias(  # pylint: disable=not-callable
                        element, workspace, parent=self._parent
                    )
                    kwargs = conversion.collect_attributes(element, workspace, **kwargs)
                else:
                    if isinstance(element, UidModel):
                        prop = getattr(element, key, None)
                        label = alias
                    else:
                        prop = getattr(element, alias, None)
                        label = key

                    if prop is None:
                        continue

                    kwargs[label] = prop

        return kwargs


class DataConversion(BaseConversion):
    """
    Conversion between :obj:`omf.data.Data` and
    :obj:`geoh5py.data.Data`
    """

    _attribute_map: dict[str, Any] = {
        "uid": "uid",
        "name": "name",
    }

    def from_omf(self, element, **kwargs) -> Data | dict:
        """
        Convert :obj:`omf.data.Data` to :obj:`geoh5.data.Data` entity.

        :param element: Input :obj:`omf.data.Data` object.
        """

        with fetch_h5_handle(self.geoh5) as workspace:
            kwargs = self.collect_attributes(element, workspace, **kwargs)
            parent = kwargs.pop("parent", None)

            if not isinstance(parent, ObjectBase):
                raise UserWarning(
                    "Input argument for DataConversion.from_omf requires a "
                    "'parent' of type ObjectBase."
                )

            if element.location in ["faces", "cells", "segments"]:
                kwargs["association"] = "CELL"
            else:
                kwargs["association"] = "VERTEX"

            # if isinstance(parent, BlockModel) and "values" in kwargs:
            #     kwargs["values"] = kwargs["values"].reshape(parent.shape)[:, :, ::-1].flatten()
            #
            colormap = kwargs.pop("color_map", None)
            entity = parent.add_data({element.name: kwargs})

            if colormap is not None:
                entity.entity_type.color_map = colormap

        return entity

    def from_geoh5(self, entity, **kwargs) -> UidModel | list:
        """
        Convert :obj:`geoh5.data.Data` to :obj:`omf.data.Data` entity.

        :param entity: Input :obj:`geoh5.data.Data` entity.
        """
        with fetch_h5_handle(self.geoh5) as workspace:
            kwargs = self.collect_attributes(entity, workspace, **kwargs)
            uid = kwargs.pop("uid")

            if entity.association.name == "VERTEX":
                kwargs["location"] = "vertices"
            else:
                kwargs["location"] = _ASSOCIATION_MAP[type(entity.parent)]

            element = self.omf_type(**kwargs)
            if hasattr(element, "_backend"):
                element._backend.update({"uid": uid})  # pylint: disable=W0212

        return element


class ElementConversion(BaseConversion):
    """
    Conversion between :obj:`omf.pointset.PointSetElement` and
    :obj:`geoh5py.objects.Points`
    """

    _attribute_map: dict[str, Any] = {
        "name": "name",
        "uid": "uid",
    }

    def __init__(self, obj: UidModel | Entity, geoh5: str | Path | Workspace, **kwargs):
        super().__init__(obj, geoh5, **kwargs)

        if isinstance(obj, UidModel) and hasattr(obj, "geometry"):
            self.geoh5_type = _CLASS_MAP[type(obj.geometry)]

    def from_omf(self, element, **kwargs) -> Entity | None:
        """
        Convert :obj:`omf.base.Element` object to :obj:`geoh5.objects` class.

        :param element: Input :obj:`omf.base.Element`object.
        """
        with fetch_h5_handle(self.geoh5) as workspace:
            try:
                kwargs = self.collect_attributes(element, workspace, **kwargs)
            except OMFtoGeoh5NotImplemented as error:
                _logger.warning(str(error))
                return None

            entity = workspace.create_entity(self.geoh5_type, **{"entity": kwargs})
            self.process_dependents(element, entity, workspace)

        return entity

    def from_geoh5(self, entity: ObjectBase, **kwargs) -> UidModel:
        """
        Convert :obj:`omf.base.Element` object to :obj:`geoh5.objects` class.

        :param entity: Input :obj:`geoh5.objects` class.
        """
        with fetch_h5_handle(self.geoh5) as workspace:
            kwargs = self.collect_attributes(entity, workspace, **kwargs)
            uid = kwargs.pop("uid")
            element = self.omf_type(**kwargs)

            if hasattr(element, "_backend"):
                element._backend.update({"uid": uid})  # pylint: disable=W0212

            element.data = self.process_dependents(entity, element, workspace)

        return element


class ProjectConversion(BaseConversion):
    """
    Conversion between a :obj:`omf.base.Project` and :obj:`geoh5py.groups.RootGroup`
    """

    omf_type = Project
    geoh5_type = RootGroup
    _attribute_map: dict = {
        "uid": "uid",
        "name": "name",
        "units": "distance_unit",
        "revision": "version",
    }

    def from_omf(self, element: Project, **kwargs) -> RootGroup:
        """Convert omf project to geoh5 root."""
        with fetch_h5_handle(self.geoh5) as workspace:
            kwargs = self.collect_attributes(element, workspace, **kwargs)
            root: RootGroup = workspace.root

            for key, value in kwargs.items():
                setattr(root, key, value)

            self.process_dependents(element, root, workspace)

        return root

    def from_geoh5(self, entity: RootGroup, **kwargs) -> Project:
        """Convert RootGroup to omf Project."""
        with fetch_h5_handle(self.geoh5) as workspace:
            kwargs = self.collect_attributes(entity, workspace, **kwargs)
            uid = kwargs.pop("uid")
            project = self.omf_type(**kwargs)
            getattr(project, "_backend").update({"uid": uid})  # pylint: disable=W0212
            project.elements = self.process_dependents(entity, project, workspace)

        return project


class ArrayConversion(BaseConversion):
    """
    Conversion from :obj:`omf.data.Int2Array` or `Vector3Array` to :obj:`numpy.ndarray`
    """

    omf_type = ScalarArray
    geoh5_type = Data
    _attribute_map: dict = {"array": "values"}

    def from_omf(self, element, **kwargs):
        """Convert omf element to geoh5 entity."""
        kwargs = self.collect_attributes(element, self.geoh5)

        return kwargs

    def from_geoh5(self, entity, **kwargs):
        """Generate an omf element from geoh5 attributes."""
        kwargs = self.collect_attributes(entity, self.geoh5)

        return kwargs

    def collect_attributes(self, element, workspace, **kwargs) -> dict:
        with fetch_h5_handle(workspace):
            if isinstance(element, UidModel):
                values = np.r_[getattr(element, "array")]

                if np.issubdtype(values.dtype, np.floating):
                    values[np.isclose(values, FLOAT_NDV)] = np.nan
                    values = values.astype(np.float32)
                else:
                    values = values.astype(np.int32)

            else:
                values = getattr(element, "values", None)

                if np.issubdtype(values.dtype, np.floating):
                    values[np.isnan(values)] = FLOAT_NDV
                else:
                    values[np.isclose(values, INTEGER_NDV)] = 0

            if values is not None:
                conversion = _VALUE_MAP.get(type(self._parent), None)
                if conversion is not None:
                    values = conversion(self._parent, values)

                if isinstance(element, UidModel):
                    kwargs.update({"values": values.copy()})
                else:
                    kwargs.update({"array": values.copy()})
            return kwargs


class IndicesConversion(ArrayConversion):
    """
    Conversion from :obj:`omf.data.Scalar` of indices to :obj:`numpy.ndarray`
    handling the conversion for 'unknown': -1 <-> 0
    """

    def collect_attributes(self, element, workspace, **kwargs) -> dict:
        with fetch_h5_handle(workspace):
            if isinstance(element, UidModel):
                values = np.r_[getattr(element, "array")]
            else:
                values = getattr(element, "values", None)
                values[np.isclose(values, INTEGER_NDV)] = 0

            if values is not None:
                conversion = _VALUE_MAP.get(type(self._parent), None)
                if conversion is not None:
                    values = conversion(self._parent, values)

                if isinstance(element, UidModel):
                    kwargs.update({"values": (values + 1).astype(int)})
                else:
                    values = (values - 1).astype(int)
                    kwargs.update({"indices": values})
            return kwargs


class StringArrayConversion(ArrayConversion):
    """
    Conversion between :obj:`omf.data.ScalarArray` and
    :obj:`geoh5py.data.Data.values`
    """

    omf_type = StringArray
    geoh5_type = list


class ReferenceMapConversion(ArrayConversion):
    """
    Convert between :obj:`omf.data.MappedData.legends` to attributes
    of :obj:`geoh5py.data.referenced_data`.
    """

    geoh5_type = ReferencedData

    def collect_attributes(self, element, workspace, **kwargs):
        if isinstance(element, MappedData):
            kwargs = self.collect_omf_attributes(element, **kwargs)
        else:
            kwargs = self.collect_h5_attributes(element, workspace, **kwargs)
        return kwargs

    @staticmethod
    def collect_omf_attributes(element, **kwargs) -> dict:
        if not element.legends:
            return kwargs

        value_map = {
            count + 1: str(val) for count, val in enumerate(element.legends[0].values)
        }
        color_map = np.vstack(
            [
                np.r_[count + 1, val, 1.0]
                for count, val in enumerate(element.legends[1].values)
            ]
        )
        kwargs["value_map"] = value_map
        kwargs["type"] = "referenced"
        kwargs["color_map"] = color_map

        return kwargs

    @staticmethod
    def collect_h5_attributes(element, workspace, **kwargs) -> dict:
        with fetch_h5_handle(workspace):
            labels = list(element.value_map.map.values())
            ind = 0
            if "Unknown" in labels:
                ind = 1
                labels.remove("Unknown")

            kwargs.update(
                {
                    "legends": [
                        Legend(values=StringArray(array=labels)),
                        Legend(
                            values=ColorArray(
                                array=element.entity_type.color_map.values[1:-1, ind:]
                                .astype(int)
                                .reshape((3, -1))
                                .T.tolist()
                            )
                        ),
                    ]
                }
            )
        return kwargs


class MappedDataConversion(DataConversion):
    """
    Conversion from :obj:`omf.data.MappedData` to :obj:`geoh5py.data.referenced_data`
    """

    omf_type = MappedData
    geoh5_type = ReferencedData
    _attribute_map = DataConversion._attribute_map.copy()
    _attribute_map.update(
        {"indices": IndicesConversion, "legends": ReferenceMapConversion}
    )


class ColormapConversion(ArrayConversion):
    """
    Conversion between :obj:`omf.data.ColorMap` and
    :obj:`geoh5py.share.entity_type.color_map` attribute.
    """

    omf_type = ScalarColormap
    geoh5_type = Data
    _attribute_map: dict = {"colormap": "color_map"}

    def collect_attributes(self, element, workspace, **kwargs):
        if isinstance(element, UidModel):
            kwargs = self.collect_omf_attributes(element, **kwargs)
        else:
            kwargs = self.collect_h5_attributes(element, workspace, **kwargs)
        return kwargs

    @staticmethod
    def collect_omf_attributes(element, **kwargs) -> dict:
        colormap = getattr(element, "colormap", None)
        if colormap is None:
            return kwargs

        colors = np.vstack(colormap.gradient.array)
        values = np.linspace(colormap.limits[0], colormap.limits[1], colors.shape[0])

        kwargs["color_map"] = np.c_[values, colors, np.ones_like(values)]
        return kwargs

    @staticmethod
    def collect_h5_attributes(element, workspace, **kwargs) -> dict:
        with fetch_h5_handle(workspace):
            if getattr(element.entity_type, "color_map", None) is not None:
                cmap = element.entity_type.color_map
                ind = np.argsort(cmap.values[0, :])
                values = cmap.values[0, ind]
                limits = [values[0], values[-1]]
                colors = cmap.values[1:-1, ind]  # Drop val and alpha

                if colors.shape[1] != 128:
                    new_vals = np.linspace(limits[0], limits[1], 128)
                    c_array = []
                    for vec in colors.tolist():
                        c_array += [np.interp(new_vals, values, vec)]

                    colors = np.vstack(c_array)

                color_array = ColorArray(
                    array=[tuple(row) for row in colors.T.astype(int).tolist()]
                )

                kwargs.update(
                    {"colormap": ScalarColormap(limits=limits, gradient=color_array)}
                )

        return kwargs


class ScalarDataConversion(DataConversion):
    """
    Base conversion for numerical data.
    """

    omf_type = ScalarData
    geoh5_type = FloatData
    _attribute_map = DataConversion._attribute_map.copy()
    _attribute_map.update({"array": ArrayConversion, "colormap": ColormapConversion})


class BaseGeometryConversion(BaseConversion):
    """
    Base geometry operations.
    """

    def from_omf(self, element, **kwargs):
        """Convert omf element to geoh5py attributes."""
        kwargs = self.collect_attributes(element, self.geoh5)
        return kwargs

    def from_geoh5(self, entity, **kwargs):
        """Convert geoh5 entity to omf attributes"""
        kwargs = self.collect_attributes(entity, self.geoh5)
        return kwargs

    def collect_attributes(self, element, workspace, **kwargs):
        if hasattr(element, "geometry"):
            for key, alias in self._attribute_map.items():
                kwargs[alias] = np.vstack(getattr(element.geometry, key))
        else:
            with fetch_h5_handle(workspace):
                geometry = self.omf_type(
                    **{
                        key: getattr(element, alias)
                        for key, alias in self._attribute_map.items()
                    }
                )
                kwargs.update({"geometry": geometry})

        return kwargs


class PointSetGeometryConversion(BaseGeometryConversion):
    """
    Conversion between :obj:`omf.pointset.PointSetGeometry` and
    :obj:`geoh5py.objects.Points.vertices`
    """

    omf_type = PointSetGeometry
    geoh5_type = Points
    _attribute_map: dict = {"vertices": "vertices"}


class LineSetGeometryConversion(BaseGeometryConversion):
    """
    Conversion between :obj:`omf.lineset.LineSetElement` and
    :obj:`geoh5py.objects.Curve` `vertices` and `cells`
    """

    omf_type = LineSetGeometry
    geoh5_type = Curve
    _attribute_map: dict = {"vertices": "vertices", "segments": "cells"}


class SurfaceGeometryConversion(BaseGeometryConversion):
    """
    Conversion between :obj:`omf.surface.SurfaceGeometry` and
    :obj:`geoh5py.objects.Surface` `vertices` and `cells`
    """

    omf_type = SurfaceGeometry
    geoh5_type = Surface
    _attribute_map: dict = {"vertices": "vertices", "triangles": "cells"}


class SurfaceGridGeometryConversion(BaseGeometryConversion):
    """
    Conversion between :obj:`omf.surface.SurfaceGridGeometry` and
    :obj:`geoh5py.objects.Grid2D` attributes
    """

    omf_type = SurfaceGridGeometry
    geoh5_type = Grid2D
    _attribute_map: dict = {
        "u": "u",
        "v": "v",
    }

    def collect_attributes(self, element, workspace, **kwargs):
        if isinstance(element, SurfaceElement):
            kwargs = self.collect_omf_attributes(element, **kwargs)
        else:
            kwargs = self.collect_h5_attributes(element, workspace, **kwargs)
        return kwargs

    @classmethod
    def collect_omf_attributes(cls, element, **kwargs) -> dict:
        """Convert attributes from omf to geoh5."""
        if element.geometry.axis_u[-1] != 0:
            raise OMFtoGeoh5NotImplemented(
                f"{SurfaceGridGeometry} with 3D rotation axes: u-axis must be on the XY plane."
            )

        for key, alias in cls._attribute_map.items():
            tensor = getattr(element.geometry, f"tensor_{key}")
            if len(np.unique(tensor)) > 1:
                raise OMFtoGeoh5NotImplemented(
                    f"{SurfaceGridGeometry} with variable cell sizes along the {key} axis."
                )

            kwargs.update(
                {f"{alias}_cell_size": tensor[0], f"{alias}_count": len(tensor)}
            )

        azimuth = np.rad2deg(
            np.arctan2(element.geometry.axis_u[1], element.geometry.axis_u[0])
        )

        if azimuth != 0:
            kwargs.update({"rotation": azimuth})

        if element.geometry.axis_v[-1] != 0:
            dip = np.rad2deg(
                np.arcsin(
                    element.geometry.axis_v[-1]
                    / np.linalg.norm(element.geometry.axis_v)
                )
            )
            kwargs.update({"dip": dip})

        if element.geometry.offset_w is not None:
            _logger.warning(
                str(OMFtoGeoh5NotImplemented("warped Grid2D with 'offset_w'."))
            )
        return kwargs

    @classmethod
    def collect_h5_attributes(cls, entity, workspace, **kwargs) -> dict:
        with fetch_h5_handle(workspace):
            geometry = {}
            for key, alias in cls._attribute_map.items():
                cell_size, count = getattr(entity, f"{alias}_cell_size"), getattr(
                    entity, f"{alias}_count"
                )
                tensor = np.ones(count) * np.abs(cell_size)
                geometry.update({f"tensor_{key}": tensor})

            if entity.rotation is not None or entity.dip is not None:
                dip = np.deg2rad(getattr(entity, "dip", 0.0))
                azm = np.deg2rad(getattr(entity, "rotation", 0.0))
                rot = rotation_opt(azm, dip)

                geometry["axis_u"] = rot.dot(np.c_[1.0, 0.0, 0.0].T).flatten()
                geometry["axis_v"] = rot.dot(np.c_[0.0, 1.0, 0.0].T).flatten()

            geometry.update(
                {
                    "origin": np.r_[
                        entity.origin["x"], entity.origin["y"], entity.origin["z"]
                    ]
                }
            )
            kwargs.update({"geometry": geometry})
        return kwargs


class VolumeGridGeometryConversion(BaseGeometryConversion):
    """
    Conversion between :obj:`omf.volume.VolumeGridGeometry` and
    :obj:`geoh5py.objects.BlockModel` attributes.
    """

    omf_type = VolumeGridGeometry
    geoh5_type = BlockModel
    _attribute_map: dict = {"u": "u", "v": "v", "w": "z"}

    def __init__(
        self, obj: UidModel | Entity, geoh5: str | Path | Workspace, parent=None
    ):
        super().__init__(obj, geoh5, parent=parent)

    def collect_attributes(self, element, workspace, **kwargs):
        if isinstance(element, VolumeElement):
            kwargs = self.collect_omf_attributes(element, **kwargs)
        else:
            kwargs = self.collect_h5_attributes(element, workspace, **kwargs)
        return kwargs

    @classmethod
    def collect_omf_attributes(cls, element, **kwargs) -> dict:
        if not np.allclose(np.cross(element.geometry.axis_w, [0, 0, 1]), [0, 0, 0]):
            raise OMFtoGeoh5NotImplemented(
                f"{VolumeGridGeometry} with 3D rotation axes."
            )

        offsets = []
        for key, alias in cls._attribute_map.items():
            tensor = getattr(element.geometry, f"tensor_{key}")
            axis = getattr(element.geometry, f"axis_{key}")
            offsets.append(axis * tensor[0] / 2.0)
            cell_delimiter = np.r_[0, np.cumsum(tensor)]
            kwargs.update({f"{alias}_cell_delimiters": cell_delimiter})
        offsets = np.c_[offsets].sum(axis=1)
        kwargs["z_cell_delimiters"] = (
            kwargs["z_cell_delimiters"] * element.geometry.axis_w[-1]
        )
        rotation = np.rad2deg(
            np.arctan2(element.geometry.axis_u[1], element.geometry.axis_u[0])
        )
        kwargs.update({"rotation": rotation})
        kwargs.update({"origin": np.r_[element.geometry.origin] - offsets})

        return kwargs

    @classmethod
    def collect_h5_attributes(cls, entity, workspace, **kwargs) -> dict:
        with fetch_h5_handle(workspace):
            geometry = {}
            axis = []
            for key, alias in cls._attribute_map.items():
                cell_delimiter = getattr(entity, f"{alias}_cell_delimiters")
                tensor = np.diff(cell_delimiter)
                axis.append((-1) ** (cell_delimiter.sum() < 0))
                geometry.update({f"tensor_{key}": np.abs(tensor)})

<<<<<<< HEAD
            azm = np.deg2rad(getattr(entity, "rotation", 0.0))
            rot = rotation_opt(azm, 0.0)
            geometry["axis_u"] = rot.dot(np.c_[axis[0], 0.0, 0.0].T).flatten()
            geometry["axis_v"] = rot.dot(np.c_[0.0, axis[1], 0.0].T).flatten()
            geometry["axis_w"] = np.r_[0, 0, axis[2]]
=======
            if entity.rotation is not None:
                azm = np.deg2rad(getattr(entity, "rotation", 0.0))
                rot = rotation_opt(azm, 0.0)
>>>>>>> 408e3822

            offsets = []
            for key in cls._attribute_map:
                offsets.append(
                    geometry[f"axis_{key}"] * geometry[f"tensor_{key}"][0] / 2.0
                )

            offsets = np.c_[offsets].sum(axis=1)
            geometry.update(
                {
                    "origin": np.r_[
                        entity.origin["x"] + offsets[0],
                        entity.origin["y"] + offsets[1],
                        entity.origin["z"] + offsets[2],
                    ]
                }
            )
            kwargs.update({"geometry": geometry})

        return kwargs


class PointsConversion(ElementConversion):
    """
    Conversion between :obj:`omf.pointset.PointSetElement` and
    :obj:`geoh5py.objects.Points`.
    """

    omf_type = PointSetElement
    geoh5_type = Points
    _attribute_map = ElementConversion._attribute_map.copy()
    _attribute_map["geometry"] = PointSetGeometryConversion


class CurveConversion(ElementConversion):
    """
    Conversion between :obj:`omf.lineset.LineSetElement` and
    :obj:`geoh5py.objects.Curve`.
    """

    omf_type = LineSetElement
    geoh5_type: Curve
    _attribute_map = ElementConversion._attribute_map.copy()
    _attribute_map["geometry"] = LineSetGeometryConversion


class SurfaceConversion(ElementConversion):
    """
    Conversion between :obj:`omf.lineset.SurfaceElement` and
    :obj:`geoh5py.objects.Surface`.
    """

    omf_type = SurfaceElement
    geoh5_type: Surface
    _attribute_map = ElementConversion._attribute_map.copy()
    _attribute_map["geometry"] = SurfaceGeometryConversion


class SurfaceGridConversion(ElementConversion):
    """
    Conversion between :obj:`omf.lineset.SurfaceElement` and
    :obj:`geoh5py.objects.Grid2D`.
    """

    omf_type = SurfaceElement
    geoh5_type: Grid2D
    _attribute_map = ElementConversion._attribute_map.copy()
    _attribute_map["geometry"] = SurfaceGridGeometryConversion


class VolumeConversion(ElementConversion):
    """
    Conversion between :obj:`omf.volume.VolumeElement` and
    :obj:`geoh5py.objects.BlockModel`.
    """

    omf_type = VolumeElement
    geoh5_type: BlockModel
    _attribute_map = ElementConversion._attribute_map.copy()
    _attribute_map["geometry"] = VolumeGridGeometryConversion


def rotation_opt(azimuth: float, dip: float):
    """
    Construct a 3D rotation matrix from azimuth and dip angles in radian.

    :param azimuth: Horizontal clockwise angle from North.
    :param dip: Vertical angle from horizontal (positive down).
    """
    r_x = np.r_[
        np.c_[1, 0, 0],
        np.c_[0, np.cos(dip), -np.sin(dip)],
        np.c_[0, np.sin(dip), np.cos(dip)],
    ]
    r_z = np.r_[
        np.c_[np.cos(azimuth), -np.sin(azimuth), 0],
        np.c_[np.sin(azimuth), np.cos(azimuth), 0],
        np.c_[0, 0, 1],
    ]
    return r_z.dot(r_x)


@contextmanager
def fetch_h5_handle(file: str | Workspace | Path, mode: str = "a") -> Workspace:
    """
    Open in read+ mode a geoh5 file from string.
    If receiving a file instead of a string, merely return the given file.

    :param file: Name or handle to a geoh5 file.
    :param mode: Set the h5 read/write mode

    :return h5py.File: Handle to an opened h5py file.
    """
    if isinstance(file, Workspace):
        try:
            yield file
        finally:
            pass
    else:
        if Path(file).suffix != ".geoh5":
            raise ValueError("Input h5 file must have a 'geoh5' extension.")

        h5file = Workspace(file, mode)

        try:
            yield h5file
        finally:
            h5file.close()


def block_model_reordering(entity: BlockModel | VolumeElement, values: np.ndarray):
    """
    Re-ordering of values between :obj:`omf.volume.VolumeElement` and
    :obj:`geoh5py.objects.BlockModel`.

    :param entity: Input object with values.
    :param values: Array of values to be re-ordered.

    :return values: Array of values after re-ordering
    """
    if isinstance(entity, VolumeElement):
        values = values.reshape(
            (
                entity.geometry.tensor_u.shape[0],
                entity.geometry.tensor_v.shape[0],
                entity.geometry.tensor_w.shape[0],
            ),
            order="C",
        )
        values = values.transpose((2, 0, 1)).flatten(order="F")

    else:
        values = values.reshape(
            (
                entity.shape[2],
                entity.shape[0],
                entity.shape[1],
            ),
            order="F",
        )
        values = values.transpose((1, 2, 0)).flatten()

    return values


_ASSOCIATION_MAP = {
    Curve: "segments",
    Surface: "faces",
    Grid2D: "faces",
    BlockModel: "cells",
}

_CLASS_MAP = {
    PointSetGeometry: Points,
    LineSetGeometry: Curve,
    SurfaceGeometry: Surface,
    SurfaceGridGeometry: Grid2D,
    VolumeGridGeometry: BlockModel,
}

_CONVERSION_MAP: dict = {
    BlockModel: VolumeConversion,
    Curve: CurveConversion,
    FloatData: ScalarDataConversion,
    Grid2D: SurfaceGridConversion,
    Int2Array: ArrayConversion,
    IntegerData: ScalarDataConversion,
    LineSetElement: CurveConversion,
    MappedData: MappedDataConversion,
    Points: PointsConversion,
    PointSetElement: PointsConversion,
    Project: ProjectConversion,
    ReferencedData: MappedDataConversion,
    RootGroup: ProjectConversion,
    ScalarArray: ArrayConversion,
    ScalarColormap: ColormapConversion,
    ScalarData: ScalarDataConversion,
    Surface: SurfaceConversion,
    SurfaceElement: SurfaceConversion,
    Vector3Array: ArrayConversion,
    VolumeElement: VolumeConversion,
}

_VALUE_MAP: dict = {
    BlockModel: block_model_reordering,
    VolumeElement: block_model_reordering,
}<|MERGE_RESOLUTION|>--- conflicted
+++ resolved
@@ -835,17 +835,12 @@
                 axis.append((-1) ** (cell_delimiter.sum() < 0))
                 geometry.update({f"tensor_{key}": np.abs(tensor)})
 
-<<<<<<< HEAD
+
             azm = np.deg2rad(getattr(entity, "rotation", 0.0))
             rot = rotation_opt(azm, 0.0)
             geometry["axis_u"] = rot.dot(np.c_[axis[0], 0.0, 0.0].T).flatten()
             geometry["axis_v"] = rot.dot(np.c_[0.0, axis[1], 0.0].T).flatten()
             geometry["axis_w"] = np.r_[0, 0, axis[2]]
-=======
-            if entity.rotation is not None:
-                azm = np.deg2rad(getattr(entity, "rotation", 0.0))
-                rot = rotation_opt(azm, 0.0)
->>>>>>> 408e3822
 
             offsets = []
             for key in cls._attribute_map:
