--- conflicted
+++ resolved
@@ -8,13 +8,8 @@
 import properties
 
 from .base import ProjectElement
-<<<<<<< HEAD
 from .data import ArrayInstanceProperty
-from .texture import ImageTexture
-=======
-from .data import Int3Array, ScalarArray, Vector3Array
 from .texture import HasTexturesMixin
->>>>>>> 5c2a56f4
 
 
 class BaseSurfaceElement(ProjectElement, HasTexturesMixin):
