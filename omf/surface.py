--- conflicted
+++ resolved
@@ -41,13 +41,9 @@
 
 class SurfaceElement(BaseSurfaceElement):                                      #pylint: disable=too-many-ancestors
     """Contains triangulated surface spatial information and attributes"""
-<<<<<<< HEAD
     class_type = 'org.omf.v2.element.surface'
 
-    vertices = properties.Instance(
-=======
     vertices = ArrayInstanceProperty(
->>>>>>> a390b701
         'Spatial coordinates of vertices relative to surface origin',
         shape=('*', 3),
         dtype=float,
@@ -79,13 +75,9 @@
 
 class SurfaceGridElement(BaseSurfaceElement):                                  #pylint: disable=too-many-ancestors
     """Contains 2D grid spatial information and attributes"""
-<<<<<<< HEAD
     class_type = 'org.omf.v2.element.surfacegrid'
 
-    tensor_u = properties.Array(
-=======
     tensor_u = properties.List(
->>>>>>> a390b701
         'Grid cell widths, u-direction',
         properties.Float('', min=0.),
         coerce=True,
