--- conflicted
+++ resolved
@@ -29,11 +29,7 @@
 from .texture import ImageTexture
 from .volume import VolumeElement, VolumeGridGeometry
 
-<<<<<<< HEAD
-__version__ = "3.0.1-alpha.4"
-=======
-__version__ = "3.0.0"
->>>>>>> 0b3ac0f1
+__version__ = "3.0.1
 __author__ = "Global Mining Standards and Guidelines Group"
 __license__ = "MIT License"
 __copyright__ = "Copyright 2017 Global Mining Standards and Guidelines Group"
