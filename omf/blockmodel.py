--- conflicted
+++ resolved
@@ -709,8 +709,7 @@
             self.zoc[:index],
             new_curve_values,
             self.zoc[index+1:],
-<<<<<<< HEAD
-        ]
+        ])
 
 
 class ArbitrarySubBlockModel(BaseBlockModel):
@@ -952,7 +951,4 @@
     def sub_block_sizes_absolute(self):
         if self.sub_block_sizes is None or self.size_parent_blocks is None:
             return None
-        return self.sub_block_sizes * self.size_parent_blocks
-=======
-        ])
->>>>>>> 3e177d2b
+        return self.sub_block_sizes * self.size_parent_blocks