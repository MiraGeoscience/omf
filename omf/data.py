"""data.py: different ProjectElementData classes"""
from __future__ import absolute_import
from __future__ import division
from __future__ import print_function
from __future__ import unicode_literals

import json

import numpy as np
import properties

from .base import UidModel, ContentModel, ProjectElementData
from .serializers import array_serializer, array_deserializer


DATA_TYPE_LOOKUP_TO_NUMPY = {
    'Int8Array': np.dtype('int8'),
    'Uint8Array': np.dtype('uint8'),
    'Int16Array': np.dtype('int16'),
    'Uint16Array': np.dtype('uint16'),
    'Int32Array': np.dtype('int32'),
    'Uint32Array': np.dtype('uint32'),
    'Int64Array': np.dtype('int64'),
    'Uint64Array': np.dtype('uint64'),
    'Float32Array': np.dtype('float32'),
    'Float64Array': np.dtype('float64'),
    'BooleanArray': np.dtype('bool'),
}
DATA_TYPE_LOOKUP_TO_STRING = {
    value: key for key, value in DATA_TYPE_LOOKUP_TO_NUMPY.items()
}


class Array(UidModel):
    """Class with unique ID and data array"""
    class_type = 'org.omf.v2.array.scalar'

    array = properties.Array(
        'Shared Scalar Array',
        shape={('*',), ('*', '*')},
        dtype=(int, float, bool),
        serializer=array_serializer,
        deserializer=array_deserializer,
    )

    def __init__(self, array=None, **kwargs):
        super(Array, self).__init__(**kwargs)
        if array is not None:
            self.array = array

    def __len__(self):
        return self.array.__len__()

    def __getitem__(self, i):
        return self.array.__getitem__(i)

    @properties.validator
    def _validate_datatype(self):
        if self.array.dtype not in DATA_TYPE_LOOKUP_TO_STRING:
            raise properties.ValidationError(
                'bad dtype: {} - Array must have dtype in {}'.format(
                    self.array.dtype, ', '.join(
                        [dtype.name for dtype in DATA_TYPE_LOOKUP_TO_STRING]
                    )
                )
            )
        return True

<<<<<<< HEAD
class Vector2Array(ScalarArray):
    """Shared array of 2D vectors"""
    class_type = 'org.omf.v2.array.vector2'

    array = properties.Vector2Array(
        'Shared Vector2 Array',
        serializer=array_serializer,
        deserializer=array_deserializer(('*', 2)),
=======
    @properties.StringChoice(
        'Array data type string', choices=list(DATA_TYPE_LOOKUP_TO_NUMPY)
>>>>>>> a390b701
    )
    def datatype(self):
        """Array type descriptor, determined directly from the array"""
        if self.array is None:
            return None
        return DATA_TYPE_LOOKUP_TO_STRING.get(self.array.dtype, None)

<<<<<<< HEAD

class Vector3Array(ScalarArray):
    """Shared array of 3D vectors"""
    class_type = 'org.omf.v2.array.vector3'

    array = properties.Vector3Array(
        'Shared Vector3 Array',
        serializer=array_serializer,
        deserializer=array_deserializer(('*', 3)),
=======
    @properties.List(
        'Shape of the array', properties.Integer(''),
>>>>>>> a390b701
    )
    def shape(self):
        """Array shape, determined directly from the array"""
        if self.array is None:
            return None
        return list(self.array.shape)

    @properties.Integer('Size of array in bits')
    def size(self):
        """Total size of the array in bits"""
        if self.array is None:
            return None
        bit_multiplier = 1 if self.datatype == 'BooleanArray' else 8           #pylint: disable=comparison-with-callable
        return self.array.size * self.array.itemsize * bit_multiplier

<<<<<<< HEAD
class Int2Array(ScalarArray):
    """Shared n x 2 array of integers"""
    class_type = 'org.omf.v2.array.int2'

    array = properties.Array(
        'Shared n x 2 Int Array',
        dtype=int,
        shape=('*', 2),
        serializer=array_serializer,
        deserializer=array_deserializer(('*', 2)),
    )
=======
>>>>>>> a390b701

class ArrayInstanceProperty(properties.Instance):
    """Instance property for OMF Array objects

<<<<<<< HEAD
class Int3Array(ScalarArray):
    """Shared n x 3 array of integers"""
    class_type = 'org.omf.v2.array.int3'

    array = properties.Array(
        'Shared n x 3 Int Array',
        dtype=int,
        shape=('*', 3),
        serializer=array_serializer,
        deserializer=array_deserializer(('*', 3)),
    )
=======
    This adds additional shape and dtype validation.
    """
>>>>>>> a390b701

    def __init__(self, doc, **kwargs):
        if 'instance_class' in kwargs:
            raise AttributeError(
                'ArrayInstanceProperty does not allow custom instance_class'
            )
        self.validator_prop = properties.Array(
            '',
            shape={('*',), ('*', '*')},
            dtype=(int, float, bool),
        )
        super(ArrayInstanceProperty, self).__init__(
            doc, instance_class=Array, **kwargs
        )

<<<<<<< HEAD
class StringArray(ScalarArray):
    """Shared array of text strings"""
    class_type = 'org.omf.v2.array.string'

    array = properties.List(
        'Shared array of text strings',
        prop=properties.String(''),
        default=list,
    )
=======
    @property
    def shape(self):
        """Required shape of the Array instance's array property"""
        return self.validator_prop.shape
>>>>>>> a390b701

    @shape.setter
    def shape(self, value):
        self.validator_prop.shape = value

<<<<<<< HEAD
class DateTimeArray(ScalarArray):
    """Shared array of DateTimes"""
    class_type = 'org.omf.v2.array.datetime'

    array = properties.List(
        'Shared array of DateTimes',
        prop=properties.DateTime(''),
        default=list,
=======
    @property
    def dtype(self):
        """Required dtype of the Array instance's array property"""
        return self.validator_prop.dtype

    @dtype.setter
    def dtype(self, value):
        self.validator_prop.dtype = value


    def validate(self, instance, value):
        self.validator_prop.name = self.name
        value = super(ArrayInstanceProperty, self).validate(instance, value)
        if value.array is not None:
            value.array = self.validator_prop.validate(instance, value.array)
        return value


class StringList(UidModel):
    """Array-like class with unique ID and string-list array"""

    array = properties.Union('List of datetimes or strings',
        props=(
            properties.List('', properties.DateTime('')),
            properties.List('', properties.String('')),
        )
>>>>>>> a390b701
    )

    def __init__(self, array=None, **kwargs):
        super(StringList, self).__init__(**kwargs)
        if array is not None:
            self.array = array

<<<<<<< HEAD
class ColorArray(ScalarArray):
    """Shared array of Colors"""
    class_type = 'org.omf.v2.array.color'

    array = properties.List(
        'Shared array of Colors',
        prop=properties.Color(''),
        default=list,
=======
    def __len__(self):
        return self.array.__len__()

    def __getitem__(self, i):
        return self.array.__getitem__(i)

    @properties.StringChoice(
        'List data type string', choices=['DateTimeArray', 'StringArray']
>>>>>>> a390b701
    )
    def datatype(self):
        """Array type descriptor, determined directly from the array"""
        if self.array is None:
            return None
        try:
            properties.List('', properties.DateTime('')).validate(self, self.array)
        except properties.ValidationError:
            return 'StringArray'
        return 'DateTimeArray'

    @properties.List(
        'Shape of the string list', properties.Integer(''),
    )
    def shape(self):
        """Array shape, determined directly from the array"""
        if self.array is None:
            return None
        return [len(self.array)]

    @properties.Integer('Size of string list dumped to JSON in bits')
    def size(self):
        """Total size of the string list in bits"""
        if self.array is None:
            return None
        return len(json.dumps(self.array))*8


class Colormap(ContentModel):
    """Length-128 color gradient with min/max values, used with ScalarData"""
<<<<<<< HEAD
    class_type = 'org.omf.v2.colormap.scalar'

    gradient = properties.Instance(
        'length-128 ColorArray defining the gradient',
        ColorArray,
=======
    gradient = ArrayInstanceProperty(
        'N x 3 Array of RGB values between 0 and 255 which defines '
        'the color gradient',
        shape=('*', 3),
        dtype=int,
>>>>>>> a390b701
    )
    limits = properties.List(
        'Data range associated with the gradient',
        prop=properties.Float(''),
        min_length=2,
        max_length=2,
        default=properties.undefined,
    )

    @properties.validator('limits')
    def _check_limits_on_change(self, change):                                 #pylint: disable=no-self-use
        """Ensure limits are valid"""
        if change['value'][0] > change['value'][1]:
            raise ValueError('Colormap limits[0] must be <= limits[1]')

    @properties.validator
    def _check_limits_on_validate(self):
        """Ensure limits are valid"""
        self._check_limits_on_change({'value': self.limits})


<<<<<<< HEAD
class DateTimeColormap(ScalarColormap):
    """Length-128 color gradient with min/max values, used with DateTimeData"""
    class_type = 'org.omf.v2.colormap.datetime'

    limits = properties.List(
        'Data range associated with the gradient',
        prop=properties.DateTime(''),
        min_length=2,
        max_length=2,
        default=properties.undefined,
=======
class VectorData(ProjectElementData):
    """Data array with vector values

    This data type cannot have a colormap, since you cannot map colormaps
    to vectors.
    """
    array = ArrayInstanceProperty(
        'Numeric vectors at locations on a mesh (see location parameter); '
        'these vectors may be 2D or 3D',
        shape={('*', 2), ('*', 3)},
>>>>>>> a390b701
    )


class NumericData(ProjectElementData):
    """Data array with scalar values"""
<<<<<<< HEAD
    class_type = 'org.omf.v2.data.scalar'

    array = properties.Instance(
        'scalar values at locations on a mesh (see location parameter)',
        ScalarArray,
=======
    array = ArrayInstanceProperty(
        'Numeric values at locations on a mesh (see location parameter); '
        'these values must be scalars',
        shape=('*',),
>>>>>>> a390b701
    )
    colormap = properties.Instance(
        'colormap associated with the data',
        Colormap,
        required=False,
    )

<<<<<<< HEAD

class Vector3Data(ProjectElementData):
    """Data array with 3D vectors"""
    class_type = 'org.omf.v2.data.vector3'

    array = properties.Instance(
        '3D vectors at locations on a mesh (see location parameter)',
        Vector3Array,
    )


class Vector2Data(ProjectElementData):
    """Data array with 2D vectors"""
    class_type = 'org.omf.v2.data.vector2'

    array = properties.Instance(
        '2D vectors at locations on a mesh (see location parameter)',
        Vector2Array,
    )


class ColorData(ProjectElementData):
    """Data array of RGB colors specified as three integers 0-255 or color

    If n x 3 integers is provided, these will simply be clipped to values
    between 0 and 255 inclusive; invalid colors will not error. This
    allows fast array validation rather than slow element-by-element list
    validation.

    Other color formats may be used (ie String or Hex colors). However,
    for large arrays, validation of these types will be slow.
    """
    class_type = 'org.omf.v2.data.color'

    array = properties.Union(
        'RGB color values at locations on a mesh (see location parameter)',
        props=(
            Int3Array,
            ColorArray,
        )
    )

    @properties.validator('array')
    def _clip_colors(self, change):                                            #pylint: disable=no-self-use
        """This validation call fires immediately when array is set"""
        if isinstance(change['value'], Int3Array):
            change['value'].array = np.clip(change['value'].array, 0, 255)


class StringData(ProjectElementData):
    """Data array with text entries"""
    class_type = 'org.omf.v2.data.string'

    array = properties.Instance(
        'text at locations on a mesh (see location parameter)',
        StringArray,
    )


class DateTimeData(ProjectElementData):
    """Data array with DateTime entries"""
    class_type = 'org.omf.v2.data.datetime'

    array = properties.Instance(
        'datetimes at locations on a mesh (see location parameter)',
        DateTimeArray,
    )
    colormap = properties.Instance(
        'colormap associated with the data',
        DateTimeColormap,
        required=False,
=======
class StringData(ProjectElementData):
    """Data consisting of a list of strings or datetimes"""
    array = properties.Instance(
        'String values at locations on a mesh (see '
        'location parameter); these values may be DateTimes or '
        'arbitrary strings',
        StringList,
>>>>>>> a390b701
    )


class Legend(ContentModel):
<<<<<<< HEAD
    """Legends to be used with DataMap indices"""
    class_type = 'org.omf.v2.legend'

=======
    """Legends to be used with MappedData indices"""
>>>>>>> a390b701
    values = properties.Union(
        'values for mapping indexed data',
        props=(
            properties.List('', properties.Color('')),
            properties.List('', properties.String('')),
            properties.List('', properties.Integer('')),
            properties.List('', properties.Float('')),
        )
    )


class MappedData(ProjectElementData):
    """Data array of indices linked to legend values or -1 for no data"""
<<<<<<< HEAD
    class_type = 'org.omf.v2.data.mapped'

    array = properties.Instance(
=======
    array = ArrayInstanceProperty(
>>>>>>> a390b701
        'indices into 1 or more legends for locations on a mesh',
        shape=('*',),
        dtype=int,

    )
    legends = properties.List(
        'legends into which the indices map',
        Legend,
        default=list,
    )

    @property
    def indices(self):
        """Allows getting/setting array with more intuitive term indices"""
        return self.array

    @indices.setter
    def indices(self, value):
        self.array = value

    def value_dict(self, i):
        """Return a dictionary of legend entries based on index"""
        if self.indices[i] == -1:
            return None
        entry = {legend.name: legend.values[self.indices[i]]                    #pylint: disable=unsubscriptable-object
                 for legend in self.legends}                                    #pylint: disable=not-an-iterable
        return entry

    @properties.validator('array')
    def _validate_min_ind(self, change):                                       #pylint: disable=no-self-use
        """This validation call fires immediately when indices is set"""
        if change['value'].array.dtype.kind != 'i':
            raise ValueError('DataMap indices must be integers')
        if np.min(change['value'].array) < -1:
            raise ValueError('DataMap indices must be >= -1')

    @properties.validator
    def _validate_indices(self):
        """This validation call fires on validate() after everything is set"""
        if np.min(self.indices.array) < -1:                                    #pylint: disable=no-member
            raise ValueError(
                'Indices of DataMap {} must be >= -1'.format(self.name)
            )
        for legend in self.legends:                                            #pylint: disable=not-an-iterable
            if np.max(self.indices.array) >= len(legend.values):               #pylint: disable=no-member
                raise ValueError(
                    'Indices of DataMap {dm} exceed number of available '
                    'entries in Legend {leg}'.format(
                        dm=self.name,
                        leg=legend.name
                    )
                )
        return True<|MERGE_RESOLUTION|>--- conflicted
+++ resolved
@@ -33,7 +33,7 @@
 
 class Array(UidModel):
     """Class with unique ID and data array"""
-    class_type = 'org.omf.v2.array.scalar'
+    class_type = 'org.omf.v2.array.numeric'
 
     array = properties.Array(
         'Shared Scalar Array',
@@ -65,20 +65,8 @@
                 )
             )
         return True
-
-<<<<<<< HEAD
-class Vector2Array(ScalarArray):
-    """Shared array of 2D vectors"""
-    class_type = 'org.omf.v2.array.vector2'
-
-    array = properties.Vector2Array(
-        'Shared Vector2 Array',
-        serializer=array_serializer,
-        deserializer=array_deserializer(('*', 2)),
-=======
     @properties.StringChoice(
         'Array data type string', choices=list(DATA_TYPE_LOOKUP_TO_NUMPY)
->>>>>>> a390b701
     )
     def datatype(self):
         """Array type descriptor, determined directly from the array"""
@@ -86,20 +74,8 @@
             return None
         return DATA_TYPE_LOOKUP_TO_STRING.get(self.array.dtype, None)
 
-<<<<<<< HEAD
-
-class Vector3Array(ScalarArray):
-    """Shared array of 3D vectors"""
-    class_type = 'org.omf.v2.array.vector3'
-
-    array = properties.Vector3Array(
-        'Shared Vector3 Array',
-        serializer=array_serializer,
-        deserializer=array_deserializer(('*', 3)),
-=======
     @properties.List(
         'Shape of the array', properties.Integer(''),
->>>>>>> a390b701
     )
     def shape(self):
         """Array shape, determined directly from the array"""
@@ -115,40 +91,12 @@
         bit_multiplier = 1 if self.datatype == 'BooleanArray' else 8           #pylint: disable=comparison-with-callable
         return self.array.size * self.array.itemsize * bit_multiplier
 
-<<<<<<< HEAD
-class Int2Array(ScalarArray):
-    """Shared n x 2 array of integers"""
-    class_type = 'org.omf.v2.array.int2'
-
-    array = properties.Array(
-        'Shared n x 2 Int Array',
-        dtype=int,
-        shape=('*', 2),
-        serializer=array_serializer,
-        deserializer=array_deserializer(('*', 2)),
-    )
-=======
->>>>>>> a390b701
 
 class ArrayInstanceProperty(properties.Instance):
     """Instance property for OMF Array objects
 
-<<<<<<< HEAD
-class Int3Array(ScalarArray):
-    """Shared n x 3 array of integers"""
-    class_type = 'org.omf.v2.array.int3'
-
-    array = properties.Array(
-        'Shared n x 3 Int Array',
-        dtype=int,
-        shape=('*', 3),
-        serializer=array_serializer,
-        deserializer=array_deserializer(('*', 3)),
-    )
-=======
     This adds additional shape and dtype validation.
     """
->>>>>>> a390b701
 
     def __init__(self, doc, **kwargs):
         if 'instance_class' in kwargs:
@@ -164,37 +112,15 @@
             doc, instance_class=Array, **kwargs
         )
 
-<<<<<<< HEAD
-class StringArray(ScalarArray):
-    """Shared array of text strings"""
-    class_type = 'org.omf.v2.array.string'
-
-    array = properties.List(
-        'Shared array of text strings',
-        prop=properties.String(''),
-        default=list,
-    )
-=======
     @property
     def shape(self):
         """Required shape of the Array instance's array property"""
         return self.validator_prop.shape
->>>>>>> a390b701
 
     @shape.setter
     def shape(self, value):
         self.validator_prop.shape = value
 
-<<<<<<< HEAD
-class DateTimeArray(ScalarArray):
-    """Shared array of DateTimes"""
-    class_type = 'org.omf.v2.array.datetime'
-
-    array = properties.List(
-        'Shared array of DateTimes',
-        prop=properties.DateTime(''),
-        default=list,
-=======
     @property
     def dtype(self):
         """Required dtype of the Array instance's array property"""
@@ -221,7 +147,6 @@
             properties.List('', properties.DateTime('')),
             properties.List('', properties.String('')),
         )
->>>>>>> a390b701
     )
 
     def __init__(self, array=None, **kwargs):
@@ -229,16 +154,6 @@
         if array is not None:
             self.array = array
 
-<<<<<<< HEAD
-class ColorArray(ScalarArray):
-    """Shared array of Colors"""
-    class_type = 'org.omf.v2.array.color'
-
-    array = properties.List(
-        'Shared array of Colors',
-        prop=properties.Color(''),
-        default=list,
-=======
     def __len__(self):
         return self.array.__len__()
 
@@ -247,7 +162,6 @@
 
     @properties.StringChoice(
         'List data type string', choices=['DateTimeArray', 'StringArray']
->>>>>>> a390b701
     )
     def datatype(self):
         """Array type descriptor, determined directly from the array"""
@@ -278,19 +192,13 @@
 
 class Colormap(ContentModel):
     """Length-128 color gradient with min/max values, used with ScalarData"""
-<<<<<<< HEAD
     class_type = 'org.omf.v2.colormap.scalar'
 
-    gradient = properties.Instance(
-        'length-128 ColorArray defining the gradient',
-        ColorArray,
-=======
     gradient = ArrayInstanceProperty(
         'N x 3 Array of RGB values between 0 and 255 which defines '
         'the color gradient',
         shape=('*', 3),
         dtype=int,
->>>>>>> a390b701
     )
     limits = properties.List(
         'Data range associated with the gradient',
@@ -312,18 +220,6 @@
         self._check_limits_on_change({'value': self.limits})
 
 
-<<<<<<< HEAD
-class DateTimeColormap(ScalarColormap):
-    """Length-128 color gradient with min/max values, used with DateTimeData"""
-    class_type = 'org.omf.v2.colormap.datetime'
-
-    limits = properties.List(
-        'Data range associated with the gradient',
-        prop=properties.DateTime(''),
-        min_length=2,
-        max_length=2,
-        default=properties.undefined,
-=======
 class VectorData(ProjectElementData):
     """Data array with vector values
 
@@ -334,24 +230,17 @@
         'Numeric vectors at locations on a mesh (see location parameter); '
         'these vectors may be 2D or 3D',
         shape={('*', 2), ('*', 3)},
->>>>>>> a390b701
     )
 
 
 class NumericData(ProjectElementData):
     """Data array with scalar values"""
-<<<<<<< HEAD
-    class_type = 'org.omf.v2.data.scalar'
-
-    array = properties.Instance(
-        'scalar values at locations on a mesh (see location parameter)',
-        ScalarArray,
-=======
+    class_type = 'org.omf.v2.data.numeric'
+
     array = ArrayInstanceProperty(
         'Numeric values at locations on a mesh (see location parameter); '
         'these values must be scalars',
         shape=('*',),
->>>>>>> a390b701
     )
     colormap = properties.Instance(
         'colormap associated with the data',
@@ -359,98 +248,22 @@
         required=False,
     )
 
-<<<<<<< HEAD
-
-class Vector3Data(ProjectElementData):
-    """Data array with 3D vectors"""
-    class_type = 'org.omf.v2.data.vector3'
-
-    array = properties.Instance(
-        '3D vectors at locations on a mesh (see location parameter)',
-        Vector3Array,
-    )
-
-
-class Vector2Data(ProjectElementData):
-    """Data array with 2D vectors"""
-    class_type = 'org.omf.v2.data.vector2'
-
-    array = properties.Instance(
-        '2D vectors at locations on a mesh (see location parameter)',
-        Vector2Array,
-    )
-
-
-class ColorData(ProjectElementData):
-    """Data array of RGB colors specified as three integers 0-255 or color
-
-    If n x 3 integers is provided, these will simply be clipped to values
-    between 0 and 255 inclusive; invalid colors will not error. This
-    allows fast array validation rather than slow element-by-element list
-    validation.
-
-    Other color formats may be used (ie String or Hex colors). However,
-    for large arrays, validation of these types will be slow.
-    """
-    class_type = 'org.omf.v2.data.color'
-
-    array = properties.Union(
-        'RGB color values at locations on a mesh (see location parameter)',
-        props=(
-            Int3Array,
-            ColorArray,
-        )
-    )
-
-    @properties.validator('array')
-    def _clip_colors(self, change):                                            #pylint: disable=no-self-use
-        """This validation call fires immediately when array is set"""
-        if isinstance(change['value'], Int3Array):
-            change['value'].array = np.clip(change['value'].array, 0, 255)
-
-
-class StringData(ProjectElementData):
-    """Data array with text entries"""
-    class_type = 'org.omf.v2.data.string'
-
-    array = properties.Instance(
-        'text at locations on a mesh (see location parameter)',
-        StringArray,
-    )
-
-
-class DateTimeData(ProjectElementData):
-    """Data array with DateTime entries"""
-    class_type = 'org.omf.v2.data.datetime'
-
-    array = properties.Instance(
-        'datetimes at locations on a mesh (see location parameter)',
-        DateTimeArray,
-    )
-    colormap = properties.Instance(
-        'colormap associated with the data',
-        DateTimeColormap,
-        required=False,
-=======
 class StringData(ProjectElementData):
     """Data consisting of a list of strings or datetimes"""
+    class_type = 'org.omf.v2.data.string'
+
     array = properties.Instance(
         'String values at locations on a mesh (see '
         'location parameter); these values may be DateTimes or '
         'arbitrary strings',
         StringList,
->>>>>>> a390b701
     )
 
 
 class Legend(ContentModel):
-<<<<<<< HEAD
-    """Legends to be used with DataMap indices"""
+    """Legends to be used with MappedData indices"""
     class_type = 'org.omf.v2.legend'
 
-=======
-    """Legends to be used with MappedData indices"""
->>>>>>> a390b701
     values = properties.Union(
         'values for mapping indexed data',
         props=(
@@ -464,13 +277,9 @@
 
 class MappedData(ProjectElementData):
     """Data array of indices linked to legend values or -1 for no data"""
-<<<<<<< HEAD
     class_type = 'org.omf.v2.data.mapped'
 
-    array = properties.Instance(
-=======
     array = ArrayInstanceProperty(
->>>>>>> a390b701
         'indices into 1 or more legends for locations on a mesh',
         shape=('*',),
         dtype=int,
