--- conflicted
+++ resolved
@@ -11,15 +11,10 @@
 from .serializers import png_serializer, png_deserializer
 
 
-<<<<<<< HEAD
-class ImageTexture(ContentModel):
-    """Contains an image that can be mapped to a point set or surface"""
-    class_type = 'org.omf.v2.texture.image'
-
-=======
 class ProjectedTexture(ContentModel):
     """Contains an image that can be projected onto a point set or surface"""
->>>>>>> 5c2a56f4
+    class_type = 'org.omf.v2.texture.projected'
+
     origin = properties.Vector3(
         'Origin point of the texture',
         default=[0., 0., 0.],
